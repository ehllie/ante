--- conflicted
+++ resolved
@@ -97,11 +97,8 @@
 %left And     
 %left Eq  NotEq GrtrEq LesrEq '<' '>'
 
-<<<<<<< HEAD
 %left In
-=======
 %left Append
->>>>>>> b7b76c0e
 %left Range
 %left '#'
 
@@ -352,6 +349,8 @@
   | ApplyR {$$ = (Node*)"|>";}
   | ApplyL {$$ = (Node*)"<|";}
   | Append {$$ = (Node*)"++";}
+  | Range  {$$ = (Node*)"..";}
+  | In     {$$ = (Node*)"in";}
   ;
 
 fn_ext_def: modifier_list Fun type_expr '.' fn_name ':' params RArrow type_expr block  {$$ = mkExtNode(@$, $3, mkFuncDeclNode(@$, /*fn_name*/(char*)$5, /*mods*/$1, /*ret_ty*/$9,                                  /*params*/$7, /*body*/$10));}
@@ -554,6 +553,8 @@
     | expr ApplyR maybe_newline expr             {$$ = mkBinOpNode(@$, '(', $4, $1);}
     | expr ApplyL maybe_newline expr             {$$ = mkBinOpNode(@$, '(', $1, $4);}
     | expr Append maybe_newline expr             {$$ = mkBinOpNode(@$, Tok_Append, $1, $4);}
+    | expr Range maybe_newline expr              {$$ = mkBinOpNode(@$, Tok_Range, $1, $4);}
+    | expr In maybe_newline expr                 {$$ = mkBinOpNode(@$, Tok_In, $1, $4);}
     | expr arg_list                              {$$ = mkBinOpNode(@$, '(', $1, $2);}
     | val                             %prec MED  {$$ = $1;}
 
